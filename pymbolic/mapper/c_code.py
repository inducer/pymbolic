from pymbolic.mapper.stringifier import SimplifyingSortingStringifyMapper




class CCodeMapper(SimplifyingSortingStringifyMapper):
    def __init__(self, constant_mapper=repr, reverse=True, 
            cse_prefix="_cse", complex_constant_base_type="double"):
        SimplifyingSortingStringifyMapper.__init__(self, constant_mapper, reverse)
        self.cse_prefix = cse_prefix

        self.cse_to_name = {}
        self.cse_names = set()
        self.cse_name_list = []

        self.complex_constant_base_type = complex_constant_base_type

    # mappings ----------------------------------------------------------------
    def map_constant(self, x, enclosing_prec):
        import numpy
        if isinstance(x, complex):
            return "std::complex<%s>(%s, %s)" % (
                    self.complex_constant_base_type,
                    self.constant_mapper(x.real), 
                    self.constant_mapper(x.imag))
        else:
            return SimplifyingSortingStringifyMapper.map_constant(
                    self, x, enclosing_prec)

    def map_call(self, expr, enclosing_prec):
        from pymbolic.primitives import Variable
        from pymbolic.mapper.stringifier import PREC_NONE, PREC_CALL
        if isinstance(expr.function, Variable):
            func = expr.function.name
        else:
            func = self.rec(expr.function, PREC_CALL)

        return self.format("%s(%s)",
                func, self.join_rec(", ", expr.parameters, PREC_NONE))

    def map_power(self, expr, enclosing_prec):
        from pymbolic.mapper.stringifier import PREC_NONE
        from pymbolic.primitives import is_constant, is_zero
        if is_constant(expr.exponent):
            if is_zero(expr.exponent):
                return "1"
            elif is_zero(expr.exponent - 1):
                return self.rec(expr.base, enclosing_prec)
            elif is_zero(expr.exponent - 2):
                return self.rec(expr.base*expr.base, enclosing_prec)

        return self.format("pow(%s, %s)",
                self.rec(expr.base, PREC_NONE), 
                self.rec(expr.exponent, PREC_NONE))

    def map_common_subexpression(self, expr, enclosing_prec):
        try:
            cse_name = self.cse_to_name[expr.child]
        except KeyError:
            from pymbolic.mapper.stringifier import PREC_NONE
            cse_str = self.rec(expr.child, PREC_NONE)

            if expr.prefix is not None:
                def generate_cse_names():
                    yield self.cse_prefix+"_"+expr.prefix
                    i = 2
                    while True:
                        yield self.cse_prefix+"_"+expr.prefix + "_%d" % i
                        i += 1
            else:
                def generate_cse_names():
                    i = 0
                    while True:
                        yield self.cse_prefix+str(i)
                        i += 1

            for cse_name in generate_cse_names():
                if cse_name not in self.cse_names:
                    break

            self.cse_name_list.append((cse_name, cse_str))
            self.cse_to_name[expr.child] = cse_name
            self.cse_names.add(cse_name)

<<<<<<< HEAD
        return cse_name

    def map_if_positive(self, expr, enclosing_prec):
        from pymbolic.mapper.stringifier import PREC_NONE
        return self.format("(%s > 0 ? %s : %s)",
                self.rec(expr.criterion, PREC_NONE),
                self.rec(expr.then, PREC_NONE),
                self.rec(expr.else_, PREC_NONE),
                )
=======
            assert len(self.cse_names) == len(self.cse_to_name)

        return cse_name
>>>>>>> 42c1d063
<|MERGE_RESOLUTION|>--- conflicted
+++ resolved
@@ -82,7 +82,8 @@
             self.cse_to_name[expr.child] = cse_name
             self.cse_names.add(cse_name)
 
-<<<<<<< HEAD
+            assert len(self.cse_names) == len(self.cse_to_name)
+
         return cse_name
 
     def map_if_positive(self, expr, enclosing_prec):
@@ -92,8 +93,3 @@
                 self.rec(expr.then, PREC_NONE),
                 self.rec(expr.else_, PREC_NONE),
                 )
-=======
-            assert len(self.cse_names) == len(self.cse_to_name)
-
-        return cse_name
->>>>>>> 42c1d063
