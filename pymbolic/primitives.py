from __future__ import annotations


__copyright__ = "Copyright (C) 2009-2013 Andreas Kloeckner"

__license__ = """
Permission is hereby granted, free of charge, to any person obtaining a copy
of this software and associated documentation files (the "Software"), to deal
in the Software without restriction, including without limitation the rights
to use, copy, modify, merge, publish, distribute, sublicense, and/or sell
copies of the Software, and to permit persons to whom the Software is
furnished to do so, subject to the following conditions:

The above copyright notice and this permission notice shall be included in
all copies or substantial portions of the Software.

THE SOFTWARE IS PROVIDED "AS IS", WITHOUT WARRANTY OF ANY KIND, EXPRESS OR
IMPLIED, INCLUDING BUT NOT LIMITED TO THE WARRANTIES OF MERCHANTABILITY,
FITNESS FOR A PARTICULAR PURPOSE AND NONINFRINGEMENT. IN NO EVENT SHALL THE
AUTHORS OR COPYRIGHT HOLDERS BE LIABLE FOR ANY CLAIM, DAMAGES OR OTHER
LIABILITY, WHETHER IN AN ACTION OF CONTRACT, TORT OR OTHERWISE, ARISING FROM,
OUT OF OR IN CONNECTION WITH THE SOFTWARE OR THE USE OR OTHER DEALINGS IN
THE SOFTWARE.
"""

import re
from dataclasses import dataclass, fields
from sys import intern
from typing import (
    TYPE_CHECKING,
    Any,
    Callable,
    ClassVar,
    Mapping,
    NoReturn,
    TypeVar,
    cast,
)
from warnings import warn

from typing_extensions import TypeIs, dataclass_transform

from . import traits
from .typing import ExpressionT, NumberT, ScalarT


if TYPE_CHECKING:
    from _typeshed import DataclassInstance


__doc__ = """
Expression base class
---------------------

.. autoclass:: Expression

.. class:: ExpressionT

    A type that can be used in type annotations whenever an expression
    is desired. A :class:`typing.Union` of :class:`Expression` and
    built-in scalar types.

.. autofunction:: expr_dataclass

Sums, products and such
-----------------------

.. autoclass:: Variable
    :undoc-members:
    :members: mapper_method

.. autoclass:: Call
    :undoc-members:
    :members: mapper_method

.. autoclass:: CallWithKwargs
    :undoc-members:
    :members: mapper_method

.. autoclass:: Subscript
    :undoc-members:
    :members: mapper_method

.. autoclass:: Lookup
    :undoc-members:
    :members: mapper_method

.. autoclass:: Sum
    :undoc-members:
    :members: mapper_method

.. autoclass:: Product
    :undoc-members:
    :members: mapper_method

.. autoclass:: Quotient
    :undoc-members:
    :members: mapper_method

.. autoclass:: FloorDiv
    :undoc-members:
    :members: mapper_method

.. autoclass:: Remainder
    :undoc-members:
    :members: mapper_method

.. autoclass:: Power
    :undoc-members:
    :members: mapper_method

Shift operators
---------------

.. autoclass:: LeftShift
    :undoc-members:
    :members: mapper_method

.. autoclass:: RightShift
    :undoc-members:
    :members: mapper_method

Bitwise operators
-----------------

.. autoclass:: BitwiseNot
    :undoc-members:
    :members: mapper_method

.. autoclass:: BitwiseOr
    :undoc-members:
    :members: mapper_method

.. autoclass:: BitwiseXor
    :undoc-members:
    :members: mapper_method

.. autoclass:: BitwiseAnd
    :undoc-members:
    :members: mapper_method

Comparisons and logic
---------------------

.. autoclass:: Comparison
    :undoc-members:
    :members: mapper_method

.. autoclass:: LogicalNot
    :undoc-members:
    :members: mapper_method

.. autoclass:: LogicalAnd
    :undoc-members:
    :members: mapper_method

.. autoclass:: LogicalOr
    :undoc-members:
    :members: mapper_method

.. autoclass:: If
    :undoc-members:
    :members: mapper_method

Code generation helpers
-----------------------

.. autoclass:: CommonSubexpression
    :undoc-members:
    :members: mapper_method

.. autoclass:: cse_scope
.. autofunction:: make_common_subexpression

Helper functions
----------------

.. autofunction:: is_zero
.. autofunction:: is_constant
.. autofunction:: flattened_sum
.. autofunction:: flattened_product
.. autofunction:: register_constant_class
.. autofunction:: unregister_constant_class
.. autofunction:: variables

Interaction with :mod:`numpy` arrays
------------------------------------

:class:`numpy.ndarray` instances are supported anywhere in an expression.
In particular, :mod:`numpy` object arrays are useful for capturing
vectors and matrices of :mod:`pymbolic` objects.

.. autofunction:: make_sym_vector
.. autofunction:: make_sym_array

Constants
---------

.. autoclass:: NaN
    :undoc-members:
    :members: mapper_method

Outside references
------------------

.. class:: DataclassInstance

    An instance of a :func:`~dataclasses.dataclass`.

.. class:: _T

    A type variable.

.. currentmodule:: numpy

.. class:: bool_

    Deprecated alias for :class:`numpy.bool`.

.. currentmodule:: typing_extensions

.. class:: TypeIs

    See :data:`typing_extensions.TypeIs`.
"""


# The upper bound for the number of nodes printed when repr
# is called on a pymbolic object.
SAFE_REPR_LIMIT = 10


def disable_subscript_by_getitem():
    # The issue that was addressed by this could be fixed
    # in a much less ham-fisted manner, and thus this has been
    # made a no-op.
    #
    # See
    # https://github.com/inducer/pymbolic/issues/4
    pass


# https://stackoverflow.com/a/13624858
class _classproperty(property):  # noqa: N801
    def __get__(self, owner_self, owner_cls):
        return self.fget(owner_cls)


class _AttributeLookupCreator:
    def __init__(self, aggregate: ExpressionT):
        self.aggregate = aggregate

    def __getattr__(self, name: str) -> Lookup:
        return Lookup(self.aggregate, name)


@dataclass(frozen=True)
class EmptyOK:
    child: ExpressionT


class Expression:
    """Superclass for parts of a mathematical expression. Overrides operators
    to implicitly construct :class:`Sum`, :class:`Product` and other expressions.

    Expression objects are immutable.

    .. versionchanged:: 2022.2

        `PEP 634 <https://peps.python.org/pep-0634/>`__-style pattern matching
        is now supported when Pymbolic is used under Python 3.10.

    .. attribute:: a

    .. attribute:: attr

    .. attribute:: mapper_method

        The :class:`pymbolic.mapper.Mapper` method called for objects of
        this type.

    .. method:: __getitem__

    .. automethod:: make_stringifier

    .. automethod:: __eq__
    .. automethod:: __hash__
    .. automethod:: __str__
    .. automethod:: __repr__

    .. rubric:: Logical operator constructors

    .. automethod:: not_
    .. automethod:: and_
    .. automethod:: or_

    .. rubric:: Comparison constructors

    .. automethod:: eq
    .. automethod:: ne
    .. automethod:: lt
    .. automethod:: le
    .. automethod:: gt
    .. automethod:: ge
    """

    mapper_method: ClassVar[str]

    # {{{ init arg names (override by subclass)

    def __getinitargs__(self):
        raise NotImplementedError

    @_classproperty
    def __match_args__(cls):  # noqa: N805  # pylint: disable=no-self-argument
        return cls.init_arg_names

    @property
    def init_arg_names(self) -> tuple[str, ...]:
        raise NotImplementedError

    # }}}

    # {{{ arithmetic

    def __add__(self, other: object) -> ExpressionT:
        if not is_valid_operand(other):
            return NotImplemented
        if is_nonzero(other):
            if self:
                if isinstance(other, Sum):
                    return Sum((self, *other.children))
                else:
                    return Sum((self, other))
            else:
                return other
        else:
            return self

    def __radd__(self, other: object) -> ExpressionT:
        assert is_constant(other)
        if is_nonzero(other):
            if self:
                return Sum((other, self))
            else:
                return other
        else:
            return self

    def __sub__(self, other: object) -> ExpressionT:
        if not is_valid_operand(other):
            return NotImplemented

        if is_nonzero(other):
            return self.__add__(-cast(NumberT, other))
        else:
            return self

    def __rsub__(self, other: object) -> ExpressionT:
        if not is_constant(other):
            return NotImplemented

        if is_nonzero(other):
            return Sum((other, -self))
        else:
            return -self

    def __mul__(self, other: object) -> ExpressionT:
        if not is_valid_operand(other):
            return NotImplemented

        other = cast(NumberT, other)
        if is_zero(other - 1):
            return self
        elif is_zero(other):
            return 0
        else:
            return Product((self, other))

    def __rmul__(self, other: object) -> ExpressionT:
        if not is_constant(other):
            return NotImplemented

        if is_zero(other-1):
            return self
        elif is_zero(other):
            return 0
        else:
            return Product((other, self))

    def __div__(self, other: object) -> ExpressionT:
        if not is_valid_operand(other):
            return NotImplemented

        other = cast(NumberT, other)
        if is_zero(other-1):
            return self
        return quotient(self, other)
    __truediv__ = __div__

    def __rdiv__(self, other: object) -> ExpressionT:
        if not is_valid_operand(other):
            return NotImplemented

        if is_zero(other):
            return 0
        return quotient(other, self)
    __rtruediv__ = __rdiv__

    def __floordiv__(self, other: object) -> ExpressionT:
        if not is_valid_operand(other):
            return NotImplemented

        other = cast(NumberT, other)
        if is_zero(other-1):
            return self
        return FloorDiv(self, other)

    def __rfloordiv__(self, other: object) -> ExpressionT:
        if not is_valid_operand(other):
            return NotImplemented

        if is_zero(self-1):
            return other
        return FloorDiv(other, self)

    def __mod__(self, other: object) -> ExpressionT:
        if not is_valid_operand(other):
            return NotImplemented

        other = cast(NumberT, other)
        if is_zero(other-1):
            return 0
        return Remainder(self, other)

    def __rmod__(self, other: object) -> ExpressionT:
        if not is_valid_operand(other):
            return NotImplemented

        return Remainder(other, self)

    def __pow__(self, other: object) -> ExpressionT:
        if not is_valid_operand(other):
            return NotImplemented

        other = cast(NumberT, other)
        if is_zero(other):  # exponent zero
            return 1
        elif is_zero(other-1):  # exponent one
            return self
        return Power(self, other)

    def __rpow__(self, other: object) -> ExpressionT:
        assert is_constant(other)

        if is_zero(other):  # base zero
            return 0
        elif is_zero(other-1):  # base one
            return 1
        return Power(other, self)

    # }}}

    # {{{ shifts

    def __lshift__(self, other: object) -> LeftShift:
        if not is_valid_operand(other):
            return NotImplemented

        return LeftShift(self, other)

    def __rlshift__(self, other: object) -> LeftShift:
        if not is_valid_operand(other):
            return NotImplemented

        return LeftShift(other, self)

    def __rshift__(self, other: object) -> RightShift:
        if not is_valid_operand(other):
            return NotImplemented

        return RightShift(self, other)

    def __rrshift__(self, other: object) -> RightShift:
        if not is_valid_operand(other):
            return NotImplemented

        return RightShift(other, self)

    # }}}

    # {{{ bitwise operators

    def __invert__(self) -> BitwiseNot:
        return BitwiseNot(self)

    def __or__(self, other: object) -> BitwiseOr:
        if not is_valid_operand(other):
            return NotImplemented

        return BitwiseOr((self, other))

    def __ror__(self, other: object) -> BitwiseOr:
        if not is_valid_operand(other):
            return NotImplemented

        return BitwiseOr((other, self))

    def __xor__(self, other: object) -> BitwiseXor:
        if not is_valid_operand(other):
            return NotImplemented

        return BitwiseXor((self, other))

    def __rxor__(self, other: object) -> BitwiseXor:
        if not is_valid_operand(other):
            return NotImplemented

        return BitwiseXor((other, self))

    def __and__(self, other: object) -> BitwiseAnd:
        if not is_valid_operand(other):
            return NotImplemented

        return BitwiseAnd((self, other))

    def __rand__(self, other: object) -> BitwiseAnd:
        if not is_valid_operand(other):
            return NotImplemented

        return BitwiseAnd((other, self))

    # }}}

    # {{{ misc

    def __neg__(self) -> ExpressionT:
        return -1*self

    def __pos__(self) -> ExpressionT:
        return self

    def __call__(self, *args, **kwargs) -> Call | CallWithKwargs:
        if kwargs:
            from immutabledict import immutabledict
            return CallWithKwargs(self, args, immutabledict(kwargs))
        else:
            return Call(self, args)

    if not TYPE_CHECKING:
        def index(self, subscript: Expression) -> Expression:
            """Return an expression representing ``self[subscript]``.

            .. versionadded:: 2014.3
            """

            warn("Expression.index(i) is deprecated and will be removed in 2H2025. "
                 "Use 'expr[i] 'instead.", DeprecationWarning, stacklevel=2)

            return self[subscript]

    def __getitem__(self, subscript: ExpressionT | EmptyOK) -> Expression:
        """Return an expression representing ``self[subscript]``. """

        if isinstance(subscript, EmptyOK):
            return Subscript(self, subscript.child)

        if subscript == ():
            warn("Expression.__getitem__ called with an empty tuple as an index. "
                 "This still returns just the aggregate (not a Subscript), "
                 "but this behavior will change in 2026. To avoid this warning "
                 "(and return a Subscript unconditionally), wrap the subscript "
                 "in pymbolic.primitives.EmptyOK.", DeprecationWarning, stacklevel=2)
            return self
        return Subscript(self, subscript)

    def attr(self, name: str) -> Lookup:
        """Return a :class:`Lookup` for *name* in *self*.
        """
        return Lookup(self, name)

    @property
    def a(self) -> _AttributeLookupCreator:
        """Provide a spelling ``expr.a.name`` for encoding attribute lookup.
        """
        return _AttributeLookupCreator(self)

    def __float__(self) -> float:
        from pymbolic.mapper.evaluator import evaluate_to_float
        return evaluate_to_float(self)

    def make_stringifier(self, originating_stringifier=None):
        """Return a :class:`pymbolic.mapper.Mapper` instance that can
        be used to generate a human-readable representation of *self*. Usually
        a subclass of :class:`pymbolic.mapper.stringifier.StringifyMapper`.

        :arg originating_stringifier: If provided, the newly created
            stringifier should carry forward attributes and settings of
            *originating_stringifier*.
        """
        from pymbolic.mapper.stringifier import StringifyMapper
        return StringifyMapper()

    def __str__(self) -> str:
        """Use the :meth:`make_stringifier` to return a human-readable
        string representation of *self*.
        """

        from pymbolic.mapper.stringifier import PREC_NONE
        return self.make_stringifier()(self, PREC_NONE)

    def _safe_repr(self, limit: int | None = None) -> str:
        if limit is None:
            limit = SAFE_REPR_LIMIT

        if limit <= 0:
            return "..."

        def strify_child(child, limit):
            if isinstance(child, tuple):
                # Make sure limit propagates at least through tuples

                return "({}{})".format(
                        ", ".join(strify_child(i, limit-1) for i in child),
                        "," if len(child) == 1 else "")

            elif isinstance(child, Expression):
                return child._safe_repr(limit=limit-1)
            else:
                return repr(child)

        initargs_str = ", ".join(
                strify_child(i, limit-1)
                for i in self.__getinitargs__())

        return f"{self.__class__.__name__}({initargs_str})"

    def __repr__(self) -> str:
        return self._safe_repr()

    # }}}

    # {{{ hash/equality interface

    # This custom warning deduplication mechanism became necessary because the
    # sheer amount of warnings ended up leading to out-of-memory situations
    # with pytest which bufered all the warnings.
    _deprecation_warnings_issued: ClassVar[set[tuple[type[Expression], str]]] = set()

    def __eq__(self, other) -> bool:
        """Provides equality testing with quick positive and negative paths
        based on :func:`id` and :meth:`__hash__`.
        """
        depr_key = (type(self), "__eq__")
        if depr_key not in self._deprecation_warnings_issued:
            warn(f"Expression.__eq__ is used by {self.__class__}. This is deprecated. "
                 "Use equality comparison supplied by expr_dataclass"
                 "instead. "
                 "This will stop working in 2025.",
                 DeprecationWarning, stacklevel=2)
            self._deprecation_warnings_issued.add(depr_key)

        if self is other:
            return True
        elif hash(self) != hash(other):
            return False
        else:
            return self.is_equal(other)

    def __ne__(self, other) -> bool:
        return not self.__eq__(other)

    def __hash__(self) -> int:
        """Provides caching for hash values.
        """
        depr_key = (type(self), "__hash__")
        if depr_key not in self._deprecation_warnings_issued:
            warn(f"Expression.__hash__ is used by {self.__class__}. "
                 "This is deprecated. "
                 "Use hash functions supplied by expr_dataclass instead. "
                 "This will stop working in 2025.",
                 DeprecationWarning, stacklevel=2)

            self._deprecation_warnings_issued.add(depr_key)

        try:
            return self._hash_value
        except AttributeError:
            self._hash_value: int = self.get_hash()
            return self._hash_value

    def __getstate__(self) -> tuple[Any]:
        return self.__getinitargs__()

    def __setstate__(self, state) -> None:
        # Can't use trivial pickling: _hash_value cache must stay unset
        assert len(self.init_arg_names) == len(state), type(self)
        for name, value in zip(self.init_arg_names, state):
            object.__setattr__(self, name, value)

    # }}}

    # {{{ hash/equality backend

    def is_equal(self, other) -> bool:
        return (type(other) is type(self)
                and self.__getinitargs__() == other.__getinitargs__())

    def get_hash(self) -> int:
        return hash((type(self).__name__, *self.__getinitargs__()))

    # }}}

    # {{{ logical op constructors

    def not_(self) -> LogicalNot:
        """Return *self* wrapped in a :class:`LogicalNot`.

        .. versionadded:: 2015.2
        """
        return LogicalNot(self)

    def and_(self, other) -> LogicalAnd:
        """Return :class:`LogicalAnd` between *self* and *other*.

        .. versionadded:: 2015.2
        """
        return LogicalAnd((self, other))

    def or_(self, other) -> LogicalOr:
        """Return :class:`LogicalOr` between *self* and *other*.

        .. versionadded:: 2015.2
        """
        return LogicalOr((self, other))

    # }}}

    # {{{ comparison constructors

    def eq(self, other) -> Comparison:
        """Return a :class:`Comparison` comparing *self* to *other*.

        .. versionadded:: 2015.2
        """
        return Comparison(self, "==", other)

    def ne(self, other) -> Comparison:
        """Return a :class:`Comparison` comparing *self* to *other*.

        .. versionadded:: 2015.2
        """
        return Comparison(self, "!=", other)

    def le(self, other) -> Comparison:
        """Return a :class:`Comparison` comparing *self* to *other*.

        .. versionadded:: 2015.2
        """
        return Comparison(self, "<=", other)

    def lt(self, other) -> Comparison:
        """Return a :class:`Comparison` comparing *self* to *other*.

        .. versionadded:: 2015.2
        """
        return Comparison(self, "<", other)

    def ge(self, other) -> Comparison:
        """Return a :class:`Comparison` comparing *self* to *other*.

        .. versionadded:: 2015.2
        """
        return Comparison(self, ">=", other)

    def gt(self, other) -> Comparison:
        """Return a :class:`Comparison` comparing *self* to *other*.

        .. versionadded:: 2015.2
        """
        return Comparison(self, ">", other)

    # }}}

    # {{{ prevent less / greater comparisons

    # /!\ Don't be tempted to resolve these to Comparison.

    def __le__(self, other) -> NoReturn:
        raise TypeError("expressions don't have an order")

    def __lt__(self, other) -> NoReturn:
        raise TypeError("expressions don't have an order")

    def __ge__(self, other) -> NoReturn:
        raise TypeError("expressions don't have an order")

    def __gt__(self, other) -> NoReturn:
        raise TypeError("expressions don't have an order")

    # }}}

    def __abs__(self) -> Expression:
        return Call(Variable("abs"), (self,))

    def __iter__(self):
        # prevent infinite loops (e.g. when inserting into numpy arrays)
        raise TypeError("expression types are not iterable")


# {{{ dataclasses support

# https://stackoverflow.com/a/1176023
_CAMEL_TO_SNAKE_RE = re.compile(
    r"""
        (?<=[a-z])      # preceded by lowercase
        (?=[A-Z])       # followed by uppercase
        |               #   OR
        (?<=[A-Z])      # preceded by lowercase
        (?=[A-Z][a-z])  # followed by uppercase, then lowercase
    """,
    re.X,
)


def _augment_expression_dataclass(
            cls: type[DataclassInstance],
        ) -> None:
    attr_tuple = ", ".join(f"self.{fld.name}" for fld in fields(cls))
    if attr_tuple:
        attr_tuple = f"({attr_tuple},)"
    else:
        attr_tuple = "()"

    fld_name_tuple = ", ".join(f"'{fld.name}'" for fld in fields(cls))
    if fld_name_tuple:
        fld_name_tuple = f"({fld_name_tuple},)"
    else:
        fld_name_tuple = "()"

    comparison = " and ".join(
            f"self.{fld.name} == other.{fld.name}"
            for fld in fields(cls))

    if not comparison:
        comparison = "True"

    from pytools.codegen import remove_common_indentation
    augment_code = remove_common_indentation(
        f"""
        from warnings import warn
        from dataclasses import is_dataclass


        def {cls.__name__}_eq(self, other):
            if self is other:
                return True
            if self.__class__ is not other.__class__:
                return False
            if hash(self) != hash(other):
                return False
            if self.__class__ is not cls and self.init_arg_names != {fld_name_tuple}:
                warn(f"{{self.__class__}} is derived from {cls}, which is now "
                    f"a dataclass. {{self.__class__}} should be converted to being "
                    "a dataclass as well. Non-dataclass subclasses "
                    "will stop working in 2025.",
                    DeprecationWarning)

                return self.is_equal(other)

            return self.__class__ == other.__class__ and {comparison}

        cls.__eq__ = {cls.__name__}_eq


        def {cls.__name__}_hash(self):
            try:
                return self._hash_value
            except AttributeError:
                pass

            if self.__class__ is not cls and self.init_arg_names != {fld_name_tuple}:
                warn(f"{{self.__class__}} is derived from {cls}, which is now "
                    f"a dataclass. {{self.__class__}} should be converted to being "
                    "a dataclass as well. Non-dataclass subclasses "
                    "will stop working in 2025.",
                    DeprecationWarning)

                hash_val = self.get_hash()
            else:
                hash_val = hash({attr_tuple})

            object.__setattr__(self, "_hash_value", hash_val)
            return hash_val

        cls.__hash__ = {cls.__name__}_hash


        def {cls.__name__}_init_arg_names(self):
            depr_key = (type(self), "init_arg_names")
            if depr_key not in self._deprecation_warnings_issued:
                warn("__getinitargs__ is deprecated and will be removed in 2025. "
                        "Use dataclasses.fields instead.",
                        DeprecationWarning, stacklevel=2)

                self._deprecation_warnings_issued.add(depr_key)

            return {fld_name_tuple}

        cls.init_arg_names = property({cls.__name__}_init_arg_names)


        def {cls.__name__}_getinitargs(self):
            depr_key = (type(self), "__getinitargs__")
            if depr_key not in self._deprecation_warnings_issued:
                warn("__getinitargs__ is deprecated and will be removed in 2025. "
                        "Use dataclasses.fields instead.",
                        DeprecationWarning, stacklevel=2)

                self._deprecation_warnings_issued.add(depr_key)

            return {attr_tuple}

        cls.__getinitargs__ = {cls.__name__}_getinitargs


        def {cls.__name__}_getstate(self):
            # We might get called on a non-dataclass subclass.
            if "_is_expr_dataclass" not in self.__class__.__dict__:
                from pymbolic.primitives import Expression
                return Expression.__getstate__(self)

            return {attr_tuple}

        cls.__getstate__ = {cls.__name__}_getstate


        def {cls.__name__}_setstate(self, state):
            # We might get called on a non-dataclass subclass.
            if "_is_expr_dataclass" not in self.__class__.__dict__:
                from pymbolic.primitives import Expression
                return Expression.__setstate__(self, state)

            for name, value in zip({fld_name_tuple}, state):
                object.__setattr__(self, name, value)

        cls.__setstate__ = {cls.__name__}_setstate
        """)

    exec_dict = {"cls": cls, "_MODULE_SOURCE_CODE": augment_code}
    exec(compile(augment_code,
                 f"<dataclass augmentation code for {cls}>", "exec"),
         exec_dict)

    # set a marker to detect classes whose subclasses may not be expr_dataclasses
    # type ignore because we don't want to announce the existence of this to the world.
    cls._is_expr_dataclass = True  # type: ignore[attr-defined]

    # {{{ assign mapper_method

    assert issubclass(cls, Expression)

    snake_clsname = _CAMEL_TO_SNAKE_RE.sub("_", cls.__name__).lower()
    default_mapper_method_name = f"map_{snake_clsname}"

    # This covers two cases: the class does not have the attribute in the first
    # place, or it inherits a value but does not set it itself.
    sets_mapper_method = "mapper_method" in cls.__dict__

    if sets_mapper_method:
        if default_mapper_method_name == cls.mapper_method:
            warn(f"Explicit mapper_method on {cls} not needed, default matches "
                 "explicit assignment. Just delete the explicit assignment.",
                 stacklevel=3)

    if not sets_mapper_method:
        cls.mapper_method = intern(default_mapper_method_name)

    # }}}


_T = TypeVar("_T")


@dataclass_transform(frozen_default=True)
def expr_dataclass(init: bool = True) -> Callable[[type[_T]], type[_T]]:
    """A class decorator that makes the class a :func:`~dataclasses.dataclass`
    while also adding functionality needed for :class:`Expression` nodes.
    Specifically, it adds cached hashing, equality comparisons
    with ``self is other`` shortcuts as well as some methods/attributes
    for backward compatibility (e.g. ``__getinitargs__``, ``init_arg_names``)

    It also adds a :attr:`Expression.mapper_method` based on the class name
    if not already present. If :attr:`~Expression.mapper_method` is inherited,
    it will be viewed as unset and replaced.

    .. versionadded:: 2024.1
    """
    def map_cls(cls: type[_T]) -> type[_T]:
        # Frozen dataclasses (empirically) have a ~20% speed penalty in pymbolic,
        # and their frozen-ness is arguably a debug feature.
        dc_cls = dataclass(init=init, frozen=__debug__, repr=False)(cls)

        # FIXME: I'm not sure how to tell mypy that dc_cls is type[DataclassInstance]
        # It should just understand that?
        _augment_expression_dataclass(
                  dc_cls,  # type: ignore[arg-type]
                  )
        return dc_cls

    return map_cls

# }}}


@expr_dataclass()
class AlgebraicLeaf(Expression):
    """An expression that serves as a leaf for arithmetic evaluation.
    This may end up having child nodes still, but they're not reached by
    ways of arithmetic."""
    pass


@expr_dataclass()
class Leaf(AlgebraicLeaf):
    """An expression that is irreducible, i.e. has no Expression-type parts
    whatsoever."""
    pass


@expr_dataclass()
class Variable(Leaf):
    """
    .. attribute:: name
    """
    name: str


@expr_dataclass()
class Wildcard(Leaf):
    pass


@expr_dataclass()
class DotWildcard(Leaf):
    """
    A wildcard that can be substituted for a single expression.
    """
    name: str


@expr_dataclass()
class StarWildcard(Leaf):
    """
    A wildcard that can be substituted by a sequence of expressions of
    non-negative length.
    """
    name: str


@expr_dataclass()
class FunctionSymbol(AlgebraicLeaf):
    """Represents the name of a function.

    May optionally have an `arg_count` attribute, which will
    allow `Call` to check the number of arguments.
    """


# {{{ structural primitives

@expr_dataclass()
class Call(AlgebraicLeaf):
    """A function invocation.

    .. attribute:: function

        A :class:`Expression` that evaluates to a function.

    .. attribute:: parameters

        A :class:`tuple` of positional parameters, each element
        of which is a :class:`Expression` or a constant.

    """
    function: ExpressionT
    parameters: tuple[ExpressionT, ...]


@expr_dataclass()
class CallWithKwargs(AlgebraicLeaf):
    """A function invocation with keyword arguments.

    .. attribute:: function

        A :class:`Expression` that evaluates to a function.

    .. attribute:: parameters

        A :class:`tuple` of positional parameters, each element
        of which is a :class:`Expression` or a constant.

    .. attribute:: kw_parameters

        A dictionary mapping names to arguments, , each
        of which is a :class:`Expression` or a constant,
        or an equivalent value accepted by the :class:`dict`
        constructor.
    """

    function: ExpressionT
    parameters: tuple[ExpressionT, ...]
    kw_parameters: Mapping[str, ExpressionT]


@expr_dataclass()
class Subscript(AlgebraicLeaf):
    """An array subscript.

    .. attribute:: aggregate
    .. attribute:: index
    .. attribute:: index_tuple

        Return :attr:`index` wrapped in a single-element tuple, if it is not already
        a tuple.
    """
    aggregate: ExpressionT

    index: ExpressionT

    @property
    def index_tuple(self) -> tuple[ExpressionT, ...]:
        if isinstance(self.index, tuple):
            return self.index
        else:
            return (self.index,)


@expr_dataclass()
class Lookup(AlgebraicLeaf):
    """Access to an attribute of an *aggregate*, such as an
    attribute of a class.
    """

    aggregate: ExpressionT
    name: str

# }}}


# {{{ arithmetic primitives

@expr_dataclass()
class Sum(Expression):
    """
    .. attribute:: children

        A :class:`tuple`.
    """

    children: tuple[ExpressionT, ...]

    def __add__(self, other):
        if not is_valid_operand(other):
            return NotImplemented

        if isinstance(other, Sum):
            return Sum(self.children + other.children)
        if not other:
            return self
        return Sum((*self.children, other))

    def __radd__(self, other):
        if not is_constant(other):
            return NotImplemented

        if isinstance(other, Sum):
            return Sum(other.children + self.children)
        if not other:
            return self
        return Sum((other, *self.children))

    def __sub__(self, other):
        if not is_valid_operand(other):
            return NotImplemented

        if not other:
            return self
        return Sum((*self.children, -other))

    def __bool__(self):
        if len(self.children) == 0:
            return True
        elif len(self.children) == 1:
            return bool(self.children[0])
        else:
            # FIXME: Right semantics?
            return True

    __nonzero__ = __bool__


@expr_dataclass()
class Product(Expression):
    """
    .. attribute:: children

        A :class:`tuple`.
    """

    children: tuple[ExpressionT, ...]

    def __mul__(self, other):
        if not is_valid_operand(other):
            return NotImplemented
        if isinstance(other, Product):
            return Product(self.children + other.children)
        if is_zero(other):
            return 0
        if is_zero(other-1):
            return self
        return Product((*self.children, other))

    def __rmul__(self, other):
        if not is_constant(other):
            return NotImplemented
        if isinstance(other, Product):
            return Product(other.children + self.children)
        if is_zero(other):
            return 0
        if is_zero(other-1):
            return self
        return Product((other, *self.children))

    def __bool__(self):
        for i in self.children:
            if is_zero(i):
                return False
        return True

    __nonzero__ = __bool__


@expr_dataclass()
class QuotientBase(Expression):
    numerator: ExpressionT
    denominator: ExpressionT

    @property
    def num(self):
        return self.numerator

    @property
    def den(self):
        return self.denominator

    def __bool__(self):
        return bool(self.numerator)

    __nonzero__ = __bool__


@expr_dataclass()
class Quotient(QuotientBase):
    """
    .. attribute:: numerator
    .. attribute:: denominator
    """


@expr_dataclass()
class FloorDiv(QuotientBase):
    """
    .. attribute:: numerator
    .. attribute:: denominator
    """


@expr_dataclass()
class Remainder(QuotientBase):
    """
    .. attribute:: numerator
    .. attribute:: denominator
    """


@expr_dataclass()
class Power(Expression):
    """
    .. attribute:: base
    .. attribute:: exponent
    """

    base: ExpressionT
    exponent: ExpressionT

# }}}


# {{{ shift operators

@expr_dataclass()
class _ShiftOperator(Expression):
    shiftee: ExpressionT
    shift: ExpressionT


@expr_dataclass()
class LeftShift(_ShiftOperator):
    """
    .. attribute:: shiftee
    .. attribute:: shift
    """


@expr_dataclass()
class RightShift(_ShiftOperator):
    """
    .. attribute:: shiftee
    .. attribute:: shift
    """

# }}}


# {{{ bitwise operators

@expr_dataclass()
class BitwiseNot(Expression):
    """
    .. attribute:: child
    """

    child: ExpressionT


@expr_dataclass()
class BitwiseOr(Expression):
    """
    .. attribute:: children

        A :class:`tuple`.
    """

    children: tuple[ExpressionT, ...]


@expr_dataclass()
class BitwiseXor(Expression):
    """
    .. attribute:: children

        A :class:`tuple`.
    """
    children: tuple[ExpressionT, ...]


@expr_dataclass()
class BitwiseAnd(Expression):
    """
    .. attribute:: children

        A :class:`tuple`.
    """
    children: tuple[ExpressionT, ...]

# }}}


# {{{ comparisons, logic, conditionals

@expr_dataclass()
class Comparison(Expression):
    """
    .. attribute:: left
    .. attribute:: operator

        One of ``[">", ">=", "==", "!=", "<", "<="]``.

    .. attribute:: right

    .. note::

        Unlike other expressions, comparisons are not implicitly constructed by
        comparing :class:`Expression` objects. See :meth:`Expression.eq`.

    .. attribute:: operator_to_name
    .. attribute:: name_to_operator
    """

    left: ExpressionT
    operator: str
    right: ExpressionT

    operator_to_name: ClassVar[dict[str, str]] = {
            "==": "eq",
            "!=": "ne",
            ">=": "ge",
            ">": "gt",
            "<=": "le",
            "<": "lt",
            }
    name_to_operator: ClassVar[dict[str, str]] = {
        name: op for op, name in operator_to_name.items()
    }

    def __post_init__(self):
        # FIXME Yuck, gross
        if self.operator not in self.operator_to_name:
            if self.operator in self.name_to_operator:
                warn("Passing operators by name is deprecated and will stop working "
                     "in 2025. "
                     "Use the name_to_operator class attribute to translate in "
                     "calling code instead.",
                     DeprecationWarning, stacklevel=3)

                object.__setattr__(
                        self, "operator", self.name_to_operator[self.operator])
            else:
                raise RuntimeError(f"invalid operator: '{self.operator}'")


@expr_dataclass()
class LogicalNot(Expression):
    """
    .. attribute:: child
    """

    child: ExpressionT


@expr_dataclass()
class LogicalOr(Expression):
    """
    .. attribute:: children

        A :class:`tuple`.
    """

    children: tuple[ExpressionT, ...]


@expr_dataclass()
class LogicalAnd(Expression):
    """
    .. attribute:: children

        A :class:`tuple`.
    """
    children: tuple[ExpressionT, ...]


@expr_dataclass()
class If(Expression):
    """
    .. attribute:: condition
    .. attribute:: then
    .. attribute:: else_
    """

    condition: ExpressionT
    then: ExpressionT
    else_: ExpressionT


@expr_dataclass()
class Min(Expression):
    """
    .. attribute:: children

        A :class:`tuple`.
    """
    children: tuple[ExpressionT, ...]


@expr_dataclass()
class Max(Expression):
    """
    .. attribute:: children

        A :class:`tuple`.
    """
    children: tuple[ExpressionT, ...]

# }}}


# {{{ misc stuff

class cse_scope:  # noqa
    """Determines the lifetime for the saved value of a :class:`CommonSubexpression`.

    .. attribute:: EVALUATION

        The evaluated result lives for the duration of the evaluation of the
        current expression and is discarded thereafter.

    .. attribute:: EXPRESSION

        The evaluated result lives for the lifetime of the current expression
        (across multiple evaluations with multiple parameters) and is discarded
        when the expression is.

    .. attribute:: GLOBAL

        The evaluated result lives until the execution context dies.
    """

    EVALUATION = "pymbolic_eval"
    EXPRESSION = "pymbolic_expr"
    GLOBAL = "pymbolic_global"


@expr_dataclass()
class CommonSubexpression(Expression):
    """A helper for code generation and caching. Denotes a subexpression that
    should only be evaluated once. If, in code generation, it is assigned to
    a variable, a name starting with :attr:`prefix` should be used.

    .. attribute:: child
    .. attribute:: prefix
    .. attribute:: scope

        One of the values in :class:`cse_scope`. See there for meaning.

    See :class:`pymbolic.mapper.c_code.CCodeMapper` for an example.
    """

    child: ExpressionT
    prefix: str | None = None
    scope: str = cse_scope.EVALUATION

    def __post_init__(self):
        if self.scope is None:
            warn("CommonSubexpression.scope set to None. "
                 "This is deprecated and will stop working in 2024. "
                "Use cse_scope.EVALUATION explicitly instead.",
                 DeprecationWarning, stacklevel=3)
            object.__setattr__(self, "scope", cse_scope.EVALUATION)

    def get_extra_properties(self):
        """Return a dictionary of extra kwargs to be passed to the
        constructor from the identity mapper.

        This allows derived classes to exist without having to
        extend every mapper that processes them.
        """

        return {}


@expr_dataclass()
class Substitution(Expression):
    """A (deferred) substitution applicable to a subexpression.

    See also sympy's ``Subs``.

    .. attribute:: child

        The sub-:class:`Expression` to which the substitution is to be applied.

    .. attribute:: variables

        A sequence of string identifiers of the variables to be replaced with
        their corresponding entry in :attr:`values`.

    .. attribute:: values

        A sequence of sub-:class:`Expression` objects corresponding to each
        string identifier in :attr:`variables`.
    """

<<<<<<< HEAD
    init_arg_names = ("child", "variables", "values")

    def __init__(self, child, variables, values):
        self.child = child
        self.variables = variables
        self.values = values

        if len(variables) != len(values):
            raise ValueError("variables and values must have the same length")

    def __getinitargs__(self):
        return (self.child, self.variables, self.values)

    mapper_method = intern("map_substitution")
=======
    child: ExpressionT
    variables: tuple[str, ...]
    values: tuple[ExpressionT, ...]
>>>>>>> 02792294


@expr_dataclass()
class Derivative(Expression):
    """Work-alike of sympy's Derivative."""

    child: ExpressionT
    variables: tuple[str, ...]


@expr_dataclass()
class Slice(Expression):
    """A slice expression as in a[1:7]."""

    children: (tuple[()]
        | tuple[ExpressionT]
        | tuple[ExpressionT, ExpressionT]
        | tuple[ExpressionT, ExpressionT, ExpressionT])

    def __bool__(self):
        return True

    __nonzero__ = __bool__

    @property
    def start(self):
        if len(self.children) > 0:
            return self.children[0]
        else:
            return None

    @property
    def stop(self):
        if len(self.children) == 1:
            return self.children[0]
        elif len(self.children) > 1:
            return self.children[1]
        else:
            return None

    @property
    def step(self):
        if len(self.children) == 3:
            return self.children[2]
        else:
            return None


@expr_dataclass()
class NaN(Expression):
    """
    An expression node representing not-a-number as a floating point number.
    Unlike, :data:`math.nan`, all instances of :class:`NaN` compare equal, as
    one might reasonably expect for program representation. (If this weren't
    so, programs containing NaNs would effectively be unhashable, because they
    don't compare equal to themselves.)

    Note that, in Python, this equality comparison is made *even* more
    complex by `this issue <https://bugs.python.org/issue21873>`__, due
    to which ``np.nan == np.nan`` is *False*, but ``(np.nan,) == (np.nan,)``
    is True.

    .. attribute:: data_type

        The data type used for the actual realization of the constant. Defaults
        to *None*. If given, This must be a callable to which a NaN
        :class:`float` can be passed to obtain a NaN of the yield the desired
        type.  It must also be suitable for use as the second argument of
        :func:`isinstance`.
    """
    data_type: Callable[[float], Any] | None = None

    mapper_method = intern("map_nan")

# }}}


# {{{ intelligent factory functions

def make_variable(var_or_string: Variable | str) -> Variable:
    if isinstance(var_or_string, str):
        return Variable(intern(var_or_string))
    else:
        return var_or_string


def subscript(expression, index):
    return Subscript(expression, index)


def flattened_sum(terms):
    r"""Recursively flattens all the top level :class:`Sum`\ s in *terms*.

    :arg terms: an :class:`~collections.abc.Iterable` of expressions.
    :returns: a :class:`Sum` expression or, if there is only one term in
        the sum, the respective term.
    """
    queue = list(terms)
    done = []

    while queue:
        item = queue.pop(0)

        if is_zero(item):
            continue

        if isinstance(item, Sum):
            queue += item.children
        else:
            done.append(item)

    if len(done) == 0:
        return 0
    elif len(done) == 1:
        return done[0]
    else:
        return Sum(tuple(done))


def linear_combination(coefficients, expressions):
    return sum(coefficient * expression
                 for coefficient, expression in zip(coefficients, expressions)
                 if coefficient and expression)


def flattened_product(terms):
    r"""Recursively flattens all the top level :class:`Product`\ s in *terms*.

    This operation does not change the order of the terms in the products, so
    it does not require the product to be commutative.

    :arg terms: an :class:`~collections.abc.Iterable` of expressions.
    :returns: a :class:`Product` expression or, if there is only one term in
        the product, the respective term.
    """
    queue = list(terms)
    done = []

    while queue:
        item = queue.pop(0)

        if is_zero(item):
            return 0
        if is_zero(item - 1):
            continue

        if isinstance(item, Product):
            queue += item.children
        else:
            done.append(item)

    if len(done) == 0:
        return 1
    elif len(done) == 1:
        return done[0]
    else:
        return Product(tuple(done))


def quotient(numerator, denominator):
    if not (denominator-1):
        return numerator

    import pymbolic.rational as rat
    if isinstance(numerator, rat.Rational) and \
            isinstance(denominator, rat.Rational):
        return numerator * denominator.reciprocal()

    try:
        c_traits = traits.common_traits(numerator, denominator)
        if isinstance(c_traits, traits.EuclideanRingTraits):
            return rat.Rational(numerator, denominator)
    except traits.NoCommonTraitsError:
        pass
    except traits.NoTraitsError:
        pass

    return Quotient(numerator, denominator)

# }}}


# {{{ tool functions

global VALID_CONSTANT_CLASSES
global VALID_OPERANDS
VALID_CONSTANT_CLASSES: tuple[type, ...] = (int, float, complex)
VALID_OPERANDS = (Expression,)

try:
    import numpy
    VALID_CONSTANT_CLASSES += (numpy.number, numpy.bool_)
except ImportError:
    pass


def is_constant(value: object) -> TypeIs[ScalarT]:
    return isinstance(value, VALID_CONSTANT_CLASSES)


def is_valid_operand(value: object) -> TypeIs[ExpressionT]:
    return isinstance(value, VALID_OPERANDS) or is_constant(value)


def register_constant_class(class_):
    global VALID_CONSTANT_CLASSES

    VALID_CONSTANT_CLASSES += (class_,)


def unregister_constant_class(class_):
    global VALID_CONSTANT_CLASSES

    tmp = list(VALID_CONSTANT_CLASSES)
    tmp.remove(class_)
    VALID_CONSTANT_CLASSES = tuple(tmp)


def is_nonzero(value):
    if value is None:
        raise ValueError("is_nonzero is undefined for None")

    try:
        return bool(value)
    except ValueError:
        return True


def is_zero(value):
    return not is_nonzero(value)


def wrap_in_cse(expr, prefix=None):
    if isinstance(expr, (Variable, Subscript)):
        return expr

    if isinstance(expr, CommonSubexpression):
        if prefix is None:
            return expr
        if expr.prefix is None and type(expr) is CommonSubexpression:
            return CommonSubexpression(expr.child, prefix)

        # existing prefix wins
        return expr

    else:
        return CommonSubexpression(expr, prefix)


def make_common_subexpression(field, prefix=None, scope=None):
    """Wrap *field* in a :class:`CommonSubexpression` with
    *prefix*. If *field* is a :mod:`numpy` object array,
    each individual entry is instead wrapped. If *field* is a
    :class:`pymbolic.geometric_algebra.MultiVector`, each
    coefficient is individually wrapped.

    See :class:`CommonSubexpression` for the meaning of *prefix*
    and *scope*.
    """

    if isinstance(field, CommonSubexpression) and (
            scope is None or scope == cse_scope.EVALUATION
            or field.scope == scope):
        # Don't re-wrap
        return field

    try:
        import numpy
        have_obj_array = (
            isinstance(field, numpy.ndarray)
            and field.dtype.char == "O")
        logical_shape = (
            field.shape
            if isinstance(field, numpy.ndarray)
            else ())
    except ImportError:
        have_obj_array = False
        logical_shape = ()

    from pymbolic.geometric_algebra import MultiVector
    if isinstance(field, MultiVector):
        new_data = {}
        for bits, coeff in field.data.items():
            if prefix is not None:
                blade_str = field.space.blade_bits_to_str(bits, "")
                component_prefix = prefix+"_"+blade_str
            else:
                component_prefix = None

            new_data[bits] = make_common_subexpression(
                    coeff, component_prefix, scope)

        return MultiVector(new_data, field.space)

    elif have_obj_array and logical_shape != ():
        result = numpy.zeros(logical_shape, dtype=object)
        for i in numpy.ndindex(logical_shape):
            if prefix is not None:
                component_prefix = prefix+"_".join(str(i_i) for i_i in i)
            else:
                component_prefix = None

            if is_constant(field[i]):
                result[i] = field[i]
            else:
                result[i] = make_common_subexpression(
                        field[i], component_prefix, scope)

        return result

    else:
        if is_constant(field):
            return field
        else:
            return CommonSubexpression(field, prefix, scope)


def make_sym_vector(name, components, var_factory=Variable):
    """Return an object array of *components* subscripted
    :class:`Variable` (or subclass) instances.

    :arg components: Either a list of indices, or an integer representing the
        number of indices.
    :arg var_factory: The :class:`Variable` subclass to
        use for instantiating the scalar variables.

    For example, this creates a vector with three components::

        >>> make_sym_vector("vec", 3)
        array([Subscript(Variable('vec'), 0), Subscript(Variable('vec'), 1),
               Subscript(Variable('vec'), 2)], dtype=object)

    """
    from numbers import Integral
    if isinstance(components, Integral):
        components = list(range(components))

    from pytools.obj_array import flat_obj_array
    vfld = var_factory(name)
    return flat_obj_array(*[vfld[i] for i in components])


def make_sym_array(name, shape, var_factory=Variable):
    vfld = var_factory(name)
    if shape == ():
        return vfld

    import numpy as np
    result = np.zeros(shape, dtype=object)
    for i in np.ndindex(shape):
        result[i] = vfld.index(i)

    return result


def variables(s):
    """Return a list of variables for each (space-delimited) identifier
    in *s*.
    """
    return [Variable(s_i) for s_i in s.split() if s_i]

# }}}


# vim: foldmethod=marker<|MERGE_RESOLUTION|>--- conflicted
+++ resolved
@@ -1570,26 +1570,9 @@
         string identifier in :attr:`variables`.
     """
 
-<<<<<<< HEAD
-    init_arg_names = ("child", "variables", "values")
-
-    def __init__(self, child, variables, values):
-        self.child = child
-        self.variables = variables
-        self.values = values
-
-        if len(variables) != len(values):
-            raise ValueError("variables and values must have the same length")
-
-    def __getinitargs__(self):
-        return (self.child, self.variables, self.values)
-
-    mapper_method = intern("map_substitution")
-=======
     child: ExpressionT
     variables: tuple[str, ...]
     values: tuple[ExpressionT, ...]
->>>>>>> 02792294
 
 
 @expr_dataclass()
