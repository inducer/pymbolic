--- conflicted
+++ resolved
@@ -37,15 +37,9 @@
       packages=find_packages(),
       python_requires="~=3.8",
       install_requires=[
-<<<<<<< HEAD
-          "pytools>2022.1.12",
-          "pytest>=2.3",
-          ])
-=======
-          "pytools>=2",
+          "pytools>2022.1.13",
           ],
       extras_require={
           "test": ["pytest>=2.3"],
           },
-      )
->>>>>>> cb3d999e
+      )