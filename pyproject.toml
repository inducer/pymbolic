--- conflicted
+++ resolved
@@ -100,12 +100,11 @@
 docstring-quotes = "double"
 multiline-quotes = "double"
 
-<<<<<<< HEAD
 [tool.typos.default]
 extend-ignore-re = [
   "(?Rm)^.*(#|//)\\s*spellchecker:\\s*disable-line$"
 ]
-=======
+
 [tool.ruff.lint.isort]
 known-first-party = ["pytools"]
 known-local-folder = ["pymbolic"]
@@ -125,5 +124,4 @@
     "multiset.*",
     "pexpect.*",
 ]
-ignore_missing_imports = true
->>>>>>> 02792294
+ignore_missing_imports = true